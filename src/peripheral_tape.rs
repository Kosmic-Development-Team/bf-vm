use super::virtual_machine_errors::VMErrKind;
use std::cmp;
use std::collections::HashMap;

//TODO: Special behavior
/// A peripheral can be written to or read from.
pub trait BFPeripheral {
    /// Send a value to the peripheral.
    fn write(&mut self, value: u16) -> Result<(), VMErrKind>;
    /// Read a value from the peripheral.
    fn read(&mut self) -> Result<u16, VMErrKind>;
}

/// A function that changes the internal state of the machine.
type Write = dyn FnMut(u16) -> Result<(), VMErrKind>;
/// A function that reads from and updates the internal state of the machine.
type Read = dyn FnMut() -> Result<u16, VMErrKind>;

/// A map from peripheral tape addresses to native write functions.
type NativeWriteMap<'a> = HashMap<u16, &'a mut Write>;
/// A map from peripheral tape addresses to native read functions.
type NativeReadMap<'a> = HashMap<u16, &'a mut Read>;

<<<<<<< HEAD
pub struct PeripheralTape<'a> {
    peripherals: &'a mut Vec<&'a dyn BFPeripheral>,
=======
/// A tape with peripherals on it.
/// Real peripherals are continuously indexed from 0, and processor native operations are stored
/// in maps with the tape address as a key.
pub struct PeripheralTape<'a, T: BFPeripheral> {
    peripherals: &'a mut Vec<T>,
>>>>>>> 24d92402
    native_write: &'a mut NativeWriteMap<'a>,
    native_read: &'a mut NativeReadMap<'a>,
}

<<<<<<< HEAD
impl<'a> PeripheralTape<'a> {
=======
impl<'a, T: BFPeripheral> PeripheralTape<'a, T> {
    /// Creates a new peripheral tape with the specified peripherals.
    /// # Errors
    /// If the processor native peripherals overlap with the addresses of real peripherals, then a
    /// `VMErrKind::OverlappingPeripheralAddresses` error is returned.
>>>>>>> 24d92402
    pub fn new(
        peripherals: &'a mut Vec<&'a dyn BFPeripheral>,
        native_write: &'a mut NativeWriteMap<'a>,
        native_read: &'a mut NativeReadMap<'a>,
    ) -> Result<PeripheralTape<'a>, VMErrKind> {
        let least = native_write
            .keys()
            .chain(native_read.keys())
            .map(|a| u32::from(*a))
            .fold(0x10000u32, cmp::min);

        if peripherals.len() as u64 > least as u64 {
            return Err(VMErrKind::OverlappingPeripheralAddresses(
                peripherals.len(),
                least,
            ));
        }

        Ok(PeripheralTape {
            peripherals,
            native_write,
            native_read,
        })
    }

    /// Writes a value to the peripheral at the specified address.
    /// # Errors
    /// If there is no peripheral at the specified address, then a
    /// `VMErrKind::InvalidPeripheralTapeAccess` error is returned.
    /// Other errors are propogated from the peripherals.
    pub fn write(&mut self, value: u16, address: u16) -> Result<(), VMErrKind> {
        if let Some(fun) = self.native_write.get_mut(&address) {
            return fun(value);
        }

        if let Some(periph) = self.peripherals.get_mut(usize::from(address)) {
            return periph.write(value);
        }

        Err(VMErrKind::InvalidPeripheralTapeAccess(address))
    }

    /// Reads a value from the peripheral at the specified address.
    /// # Errors
    /// If there is no peripheral at the specified address, then a
    /// `VMErrKind::InvalidPeripheralTapeAccess` error is returned.
    /// Other errors are propogated from the peripherals.
    pub fn read(&mut self, address: u16) -> Result<u16, VMErrKind> {
        if let Some(fun) = self.native_read.get_mut(&address) {
            return fun();
        }

        if let Some(periph) = self.peripherals.get_mut(usize::from(address)) {
            return periph.read();
        }

        Err(VMErrKind::InvalidPeripheralTapeAccess(address))
    }
}<|MERGE_RESOLUTION|>--- conflicted
+++ resolved
@@ -21,29 +21,20 @@
 /// A map from peripheral tape addresses to native read functions.
 type NativeReadMap<'a> = HashMap<u16, &'a mut Read>;
 
-<<<<<<< HEAD
-pub struct PeripheralTape<'a> {
-    peripherals: &'a mut Vec<&'a dyn BFPeripheral>,
-=======
 /// A tape with peripherals on it.
 /// Real peripherals are continuously indexed from 0, and processor native operations are stored
 /// in maps with the tape address as a key.
-pub struct PeripheralTape<'a, T: BFPeripheral> {
-    peripherals: &'a mut Vec<T>,
->>>>>>> 24d92402
+pub struct PeripheralTape<'a> {
+    peripherals: &'a mut Vec<&'a dyn BFPeripheral>,
     native_write: &'a mut NativeWriteMap<'a>,
     native_read: &'a mut NativeReadMap<'a>,
 }
 
-<<<<<<< HEAD
 impl<'a> PeripheralTape<'a> {
-=======
-impl<'a, T: BFPeripheral> PeripheralTape<'a, T> {
     /// Creates a new peripheral tape with the specified peripherals.
     /// # Errors
     /// If the processor native peripherals overlap with the addresses of real peripherals, then a
     /// `VMErrKind::OverlappingPeripheralAddresses` error is returned.
->>>>>>> 24d92402
     pub fn new(
         peripherals: &'a mut Vec<&'a dyn BFPeripheral>,
         native_write: &'a mut NativeWriteMap<'a>,
